import csv
import glob
import json
import os
import random
import shutil
from pydoc import locate

import numpy as np
import torch
import torch.nn.functional as F
from peft import LoraConfig, PeftModel, TaskType, get_peft_model
from scipy.special import expit as sigmoid
from sklearn.metrics import (
    accuracy_score,
    average_precision_score,
    classification_report,
    f1_score,
    precision_recall_fscore_support,
)
from transformers import (
    AutoConfig,
    AutoModelForSequenceClassification,
    AutoTokenizer,
    BitsAndBytesConfig,
    EarlyStoppingCallback,
    Trainer,
    TrainingArguments,
)

from .data import balanced_dataloader, get_dataset
from .labels import (
    decode_binary_labels,
    label_schemes,
    subcategory_to_parent_index,
    map_to_xgenre_binary,
    upper_all_indexes,
    upper_all_indexes_en,
    get_binary_representations,
)


def get_linear_modules(model):

    linear_modules = set()

    for name, module in model.named_modules():
        name = name.lower()
        if "attention" in name and "self" in name and "Linear" in str(type(module)):
            linear_modules.add(name.split(".")[-1])

    print(f"\nFound linear modules: {linear_modules}")
    return list(linear_modules)


def run(cfg):

    device = "cuda" if torch.cuda.is_available() else "cpu"

    # login to huggingface to get access to mixtral
    from huggingface_hub import login
    access_token_read = "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"
    login(token = access_token_read)

    # Make process deterministic
    torch.manual_seed(cfg.seed)
    np.random.seed(cfg.seed)
    random.seed(cfg.seed)
    torch.cuda.manual_seed_all(cfg.seed)
    torch.backends.cudnn.deterministic = True
    torch.backends.cudnn.benchmark = False

    test_language = ""  # Used when predicting
    test_dataset = []  # Used when predicting
    multilabel_exclusion_stats = {"excluded": 0, "included": 0}
    pred_suffix = ("_"+cfg.test) if "multi" in cfg.test else ""

    # CUDA events for timing
    if device == "cuda":
        start_event = torch.cuda.Event(enable_timing=True)
        end_event = torch.cuda.Event(enable_timing=True)

    label_scheme = label_schemes[cfg.labels]
    prediction_label_scheme = label_schemes[cfg.predict_labels]
    print(f"Predicting {len(label_scheme)} labels")
    predict_upper_using_full = cfg.labels == "all" and cfg.predict_labels == "upper"
    predict_upper_en_using_full_en = (
        cfg.labels == "en_all" and cfg.predict_labels == "en_upper"
    )
    predict_xgenre_using_full = cfg.labels == "all" and cfg.predict_labels == "xgenre"
    model_output_dir = f"{cfg.model_output}/{cfg.model_name}{('_'+cfg.path_suffix) if cfg.path_suffix else ''}/labels_{cfg.labels}/{cfg.train}_{cfg.dev}/seed_{cfg.seed}{('/fold_'+str(cfg.use_fold)) if cfg.use_fold else ''}{('/subset_'+str(cfg.sample_subset)) if cfg.sample_subset else ''}"
    results_output_dir = f"{cfg.predictions_output}/{cfg.model_name}{('_'+cfg.path_suffix) if cfg.path_suffix else ''}/{cfg.train}_{cfg.dev}/seed_{cfg.seed}{('/fold_'+str(cfg.use_fold)) if cfg.use_fold else ''}{('/subset_'+str(cfg.sample_subset)) if cfg.sample_subset else ''}"
    print(
        f"This run {'saves models to' if not cfg.just_evaluate else 'uses model from'} {model_output_dir}"
    )
    print(f"Results are logged to {results_output_dir}")
    torch_dtype = locate(f"torch.{cfg.torch_dtype}")
    if not torch.cuda.is_available():
        torch_dtype = torch.float32
    tokenizer = AutoTokenizer.from_pretrained(cfg.model_name)
    if "mixtral" in cfg.model_name.lower():
        tokenizer.pad_token = tokenizer.eos_token
    dataset = get_dataset(cfg, tokenizer)

    base_model_path = (
        model_output_dir if cfg.just_evaluate and not cfg.peft else cfg.model_name
    )

    nf4_config = BitsAndBytesConfig(
        load_in_4bit=True,
        bnb_4bit_quant_type="nf4",
        bnb_4bit_use_double_quant=True,
        bnb_4bit_compute_dtype=torch_dtype,
    )

    model = AutoModelForSequenceClassification.from_pretrained(
        base_model_path,
        num_labels=len(label_scheme),
        torch_dtype=torch_dtype,
        use_flash_attention_2=cfg.fa2,
        quantization_config=nf4_config if cfg.nf4 else None,
        device_map="auto" if "mixtral" in cfg.model_name.lower() else None,
    )

    label2id = {label: id for id, label in enumerate(label_scheme)}
    id2label = {id: label for label, id in label2id.items()}

    model.config.label2id = label2id
    model.config.id2label = id2label

    if cfg.peft:
        if cfg.just_evaluate: 
            model = PeftModel.from_pretrained(model=model, model_id=model_output_dir) # , torch_device=device, offload_state_dict=False I added but did not help
            # eka on se huggingface malli ja sit se toinen se adapteri mikä tallennettuna
            print("peft model loaded")
        else:
            print("Using LoRa")
            model = get_peft_model(
                model,
                LoraConfig(
                    r=cfg.lora_rank,
                    lora_alpha=cfg.lora_alpha,
                    target_modules=(
                        get_linear_modules(model)
                        if not cfg.target_modules
                        else cfg.target_modules.split(",")
                    ),
                    lora_dropout=0.1,
                    bias="none",
                    task_type=TaskType.SEQ_CLS,
                ),
            )

    class CustomEarlyStoppingCallback(EarlyStoppingCallback):
        def __init__(
            self,
            early_stopping_patience: int = 1,
            early_stopping_threshold: float = 0.0,
        ):
            super().__init__(early_stopping_patience, early_stopping_threshold)
            self.best_epoch = 0

        def check_metric_value(self, args, state, control, metric_value):
            # best_metric is set by code for load_best_model
            operator = np.greater if args.greater_is_better else np.less
            if state.best_metric is None or (
                operator(metric_value, state.best_metric)
                and abs(metric_value - state.best_metric)
                > self.early_stopping_threshold
            ):
                self.early_stopping_patience_counter = 0
                self.best_epoch = state.global_step  # Update the best epoch
            else:
                self.early_stopping_patience_counter += 1

    class MultiLabelTrainer(Trainer):
        def __init__(self, *args, **kwargs):
            super(MultiLabelTrainer, self).__init__(*args, **kwargs)

        def compute_loss(self, model, inputs, return_outputs=False):
            labels = inputs.pop("labels")
            outputs = model(**inputs)
            logits = outputs.logits
            BCE_loss = F.binary_cross_entropy_with_logits(
                logits, labels.float(), reduction="none"
            )
            pt = torch.exp(-BCE_loss)
            loss = cfg.loss_alpha * (1 - pt) ** cfg.loss_gamma * BCE_loss

            # Class balancing
            loss = loss * (
                labels * cfg.loss_alpha + (1 - labels) * (1 - cfg.loss_alpha)
            )
            loss = loss.mean()

            return (loss, outputs) if return_outputs else loss

        if (len(cfg.train.split("-")) > 1 or cfg.balanced_dataloader) and not cfg.just_evaluate:

            def get_train_dataloader(self):
                return balanced_dataloader(self, "train", cfg.train_batch_size)

        if (len(cfg.dev.split("-")) > 1 or cfg.balanced_dataloader) and not cfg.just_evaluate:

            def get_eval_dataloader(self, eval_dataset=None):
                return balanced_dataloader(self, "eval", cfg.eval_batch_size)

    def compute_metrics(p):
        true_labels = p.label_ids
        predictions = sigmoid(
            p.predictions[0] if isinstance(p.predictions, tuple) else p.predictions
        )

        if cfg.labels in ["all", "all_mix"]:
            # Ensure that subcategory has corresponding parent category
            for i in range(predictions.shape[0]):
                for (
                    subcategory_index,
                    parent_index,
                ) in subcategory_to_parent_index.items():
                    if predictions[i, parent_index] < predictions[i, subcategory_index]:
                        predictions[i, parent_index] = predictions[i, subcategory_index]

        if predict_upper_using_full:
            true_labels = true_labels[:, upper_all_indexes]
            predictions = predictions[:, upper_all_indexes]
        elif predict_upper_en_using_full_en:
            true_labels = true_labels[:, upper_all_indexes_en]
            predictions = predictions[:, upper_all_indexes_en]

        best_threshold, best_f1 = 0, 0
        for threshold in np.arange(0.3, 0.7, 0.05):
            binary_predictions = predictions > threshold
            f1 = f1_score(true_labels, binary_predictions, average="micro")
            if f1 > best_f1:
                best_f1 = f1
                best_threshold = threshold

        binary_predictions = predictions > best_threshold

        if predict_xgenre_using_full:
            true_labels, binary_predictions = map_to_xgenre_binary(
                true_labels, binary_predictions
            )

        if cfg.multilabel_eval:
            
            """
            True    Pred
            ======  ======
            Any     Single   
            Any     Hybrid   
            Single  Any      
            Single  Single   
            Single  Hybrid   
            Hybrid  Any      
            Hybrid  Single   
            Hybrid  Hybrid   
                        
            """

            # Get row indices for binary representations of multilabel predictions
            non_hybrids = get_binary_representations(cfg.predict_labels)
            exclude_indexes = []

            # Get the choices as a list
            true_filter, pred_filter = cfg.multilabel_eval.split("_")
        
            for i, example in enumerate(true_labels):
                if true_filter == "single":
                    if [int(val) for val in example] not in non_hybrids:
                        exclude_indexes.append(i)
                elif true_filter == "hybrid":
                    if [int(val) for val in example] in non_hybrids:
                        exclude_indexes.append(i)

            for i, example in enumerate(binary_predictions):
                if pred_filter == "single":
                    if [int(val) for val in example] not in non_hybrids:
                        exclude_indexes.append(i)
                elif pred_filter == "hybrid":
                    if [int(val) for val in example] in non_hybrids:
                        exclude_indexes.append(i)

            # Create a mask where only indices not in the list are True
            mask = np.ones(len(true_labels), dtype=bool)
            mask[exclude_indexes] = False

            # Filter predictions and true_labels
            binary_predictions = binary_predictions[mask]
            true_labels = true_labels[mask]

            multilabel_exclusion_stats["included"] += np.sum(mask)
            multilabel_exclusion_stats["excluded"] += np.sum(~mask)
        

        precision, recall, f1, _ = precision_recall_fscore_support(
            true_labels, binary_predictions, average="micro"
        )
        accuracy = accuracy_score(true_labels, binary_predictions)
        # pr_auc = average_precision_score(true_labels, predictions, average="micro")

        metrics = {
            "f1": f1,
            "f1_macro": f1_score(
                true_labels, binary_predictions, average="macro", zero_division=np.nan
            ),
            "precision": precision,
            "recall": recall,
            "accuracy": accuracy,
            # "pr_auc": pr_auc,
            "threshold": best_threshold,
        }

        if cfg.just_evaluate:

            cl_report_dict = classification_report(
                true_labels,
                binary_predictions,
                target_names=label_schemes[cfg.predict_labels],
                digits=4,
                output_dict=True,
            )
            metrics["label_scores"] = {
                key: val
                for key, val in cl_report_dict.items()
                if key in prediction_label_scheme
            }

            true_labels_str = decode_binary_labels(true_labels, cfg.labels)
            predicted_labels_str = decode_binary_labels(binary_predictions, cfg.labels)
            example_indices = [x["row"] for x in test_dataset]
            data = list(zip(true_labels_str, predicted_labels_str, example_indices))
            trues_and_probs = list(
                zip(true_labels, np.round(predictions, 4), example_indices)
            )
            if cfg.save_predictions:
                os.makedirs(results_output_dir, exist_ok=True)

                with open(
                    f"{results_output_dir}/{cfg.labels}_{cfg.predict_labels}_{test_language}{pred_suffix}{('_'+cfg.multilabel_eval) if cfg.multilabel_eval else ''}.tsv",
                    "w",
                    newline="",
                ) as csvfile:
                    csv_writer = csv.writer(csvfile, delimiter="\t")
                    csv_writer.writerows(data)

                with open(
                    f"{results_output_dir}/{cfg.labels}_{cfg.predict_labels}_{test_language}{pred_suffix}_probs{('_'+cfg.multilabel_eval) if cfg.multilabel_eval else ''}.tsv",
                    "w",
                    newline="",
                ) as csvfile:
                    csv_writer = csv.writer(csvfile, delimiter="\t")
                    csv_writer.writerows(trues_and_probs)

                with open(
                    f"{results_output_dir}/{cfg.labels}_{cfg.predict_labels}_{test_language}{pred_suffix}{('_'+cfg.multilabel_eval) if cfg.multilabel_eval else ''}_metrics.json",
                    "w",
                ) as f:
                    json.dump(metrics, f)

            print(metrics)

        return metrics

    early_stopping_callback = CustomEarlyStoppingCallback(
        early_stopping_patience=cfg.patience
    )

    trainer = MultiLabelTrainer(
        model=model,
        args=TrainingArguments(
            output_dir=model_output_dir,
            overwrite_output_dir=True,
            num_train_epochs=30,
            per_device_train_batch_size=cfg.train_batch_size,
            per_device_eval_batch_size=cfg.eval_batch_size,
            warmup_ratio=0.05,
            weight_decay=0.01,
            learning_rate=cfg.learning_rate,
            evaluation_strategy="epoch",
            save_strategy="epoch",
            logging_strategy="epoch",
            gradient_accumulation_steps=cfg.grad_acc_steps,
            eval_accumulation_steps=8,
            metric_for_best_model="eval_loss",
            load_best_model_at_end=True,
            save_total_limit=2,
            tf32=True if torch.cuda.is_available() else False,
            group_by_length=True,
            report_to=None,
        ),
        train_dataset=dataset.get("train", []),
        eval_dataset=dataset.get("dev", []),
        compute_metrics=compute_metrics,
        callbacks=[early_stopping_callback],
    )

    if not cfg.just_evaluate:
        trainer.train()
        if not cfg.no_save:
            trainer.save_model()
        for dir_path in glob.glob(f"{model_output_dir}/checkpoint*"):
            shutil.rmtree(dir_path, ignore_errors=True)
        shutil.rmtree(f"{model_output_dir}/runs", ignore_errors=True)

        # Gather training parameters and metadata
        training_metadata = {
            "batch_size": trainer.args.per_device_train_batch_size,
            "learning_rate": trainer.args.learning_rate,
            "warmup_ratio": trainer.args.warmup_ratio,
            "stopped_epoch": early_stopping_callback.best_epoch,
            "total_epochs": trainer.state.epoch,
        }

        with open(f"{model_output_dir}/training_metadata.json", "w") as f:
            json.dump(training_metadata, f, indent=4)

    print("Predicting..")
    cfg.just_evaluate = True
<<<<<<< HEAD

    # get these initiated so I can get the mean
    latencies = []
    throughputs = []

    # add torch.compile() because it makes a difference in inference speeds! https://huggingface.co/docs/transformers/perf_torch_compile#a100-batch-size-1
    #model = torch.compile(model)

    for language in cfg.test.split("-"):
=======
    test_languages = cfg.test.split("-") if "multi" not in cfg.test else list(set(dataset['test']['language']))
    for language in test_languages:
>>>>>>> 90d9c209
        print(f"-- {language} --")
        test_language = language
        test_dataset = dataset["test"].filter(
            lambda example: example["language"] == language
        )

        if cfg.sample:
            test_dataset = test_dataset.select(range(cfg.sample))

        if device == "cuda":

            print("inside cuda")

            # initiate list to keep track of batch sizes
            latency2 = []
            throughput2 = []

            # tokenize texts
            #text_inputs = []
            #for i in range(len(test_dataset)):
                #text_inputs.append(test_dataset[i]["text"])

            #inputs = tokenizer(text_inputs, return_tensors="pt", padding=True, truncation=True, max_length=512)
            #print("tokenized")

            device2 = torch.device("cuda:0")

             # do gpu warm up!!
            inputs2 = []
            for i in range(0,len(test_dataset), 1):
                inp = {'input_ids': torch.tensor([test_dataset[i]['input_ids']], device=device2), 'attention_mask': torch.tensor([test_dataset[i]['attention_mask']], device=device2)}
                inputs2.append(inp)

            print("changed inputs")

            if test_language == "en":
                with torch.no_grad():
                    print("gpu warm up")
                    for i in range(5):
                        for inp in inputs2:
                            predictions = model(**inp)

            for batch in range(1, 9):

                inputs2 = []
                print("batch", batch)
                for i in range(0,len(test_dataset), batch):
                    # correct shape
                    if batch == 1:
                        inp = {'input_ids': torch.tensor([test_dataset[i]['input_ids']], device=device2), 'attention_mask': torch.tensor([test_dataset[i]['attention_mask']], device=device2)}
                       # inp = {'input_ids': torch.tensor([inputs['input_ids'][i].tolist()], device=device2), 'attention_mask': torch.tensor([inputs['attention_mask'][i].tolist()], device=device2)}
                    elif batch > 1:
                        #inp = {'input_ids': torch.tensor(inputs['input_ids'][i:i+batch].tolist(), device=device2), 'attention_mask': torch.tensor(inputs['attention_mask'][i:i+batch].tolist(), device=device2)}
                        inp = {'input_ids': torch.tensor(test_dataset[i:i+batch]['input_ids'], device=device2), 'attention_mask': torch.tensor(test_dataset[i:i+batch]['attention_mask'], device=device2)}
                        # I think that is how it should work? if batch bigger than one take out the []surrounding the tensor
                    else:
                        raise ValueError('Batch should be one or bigger!')
                    inputs2.append(inp)

                #print(inputs2[0])
                print("number of examples",len(test_dataset))
                print("number of batches", len(inputs2))

                # repeat experiment and get mean value
                repetitions = 10 # 50 or 100
                timings=np.zeros((repetitions,1)) 
                total_time = 0

                with torch.no_grad():
                    print("predicting")
                    print("repetitions",repetitions)
                    for rep in range(repetitions):
                        start_event.record()
                        # TODO here I could add a loading bar?
                        for inp in inputs2: # the inputs2 is batched already
                            predictions = model(**inp) 

                        end_event.record()
                        torch.cuda.synchronize()
                        curr_time = start_event.elapsed_time(end_event)
                        total_time += curr_time
                        timings[rep] = curr_time

                total_samples = len(test_dataset) # or inputs or text_inputs
                
                mean_syn = np.sum(timings) / repetitions
                std_syn = np.std(timings)
                print("total time:", total_time)
                print("mean time for all repetitions:", mean_syn)
                print("mean standard deviation between all repetitions", std_syn)

                latency = total_time / (total_samples * repetitions) # elapsed_time / total_samples
                # Latency per sample in milliseconds

                throughput = (total_samples * repetitions) / ( # total_samples / elapsed_time
                    total_time / 1000 #should I divide by latency instead of elapsed time?
                ) # Throughput in samples per second

                print(f"mean latency per sample: {latency} ms")
                print(f"mean throughput: {throughput} samples/sec")
    
                latency2.append(latency)
                throughput2.append(throughput)

        else:
            trainer.predict(test_dataset)

        if cfg.multilabel_eval:
            print(
<<<<<<< HEAD
                f"Excluded {multilabel_exclusion_stats['multilabel']} multilabel examples and kept {multilabel_exclusion_stats['singlelabel']} singlelabel examples"
            )
        
        latencies.append(latency2)
        throughputs.append(throughput2)

    # print mean of latency and throughput
    print("----------------------------")
    for i in range(0,8):
        latency3 = [item[i] for item in latencies]
        throughput3 = [item[i] for item in throughputs]
        print("batch was", i+1)
        print("mean latency",np.mean(np.asarray(latency3)))
        print("mean throughput", np.mean(np.asarray(throughput3)))
=======
                f"Excluded {multilabel_exclusion_stats['excluded']} examples and kept {multilabel_exclusion_stats['included']} examples"
            )
>>>>>>> 90d9c209
<|MERGE_RESOLUTION|>--- conflicted
+++ resolved
@@ -418,7 +418,6 @@
 
     print("Predicting..")
     cfg.just_evaluate = True
-<<<<<<< HEAD
 
     # get these initiated so I can get the mean
     latencies = []
@@ -427,11 +426,9 @@
     # add torch.compile() because it makes a difference in inference speeds! https://huggingface.co/docs/transformers/perf_torch_compile#a100-batch-size-1
     #model = torch.compile(model)
 
-    for language in cfg.test.split("-"):
-=======
     test_languages = cfg.test.split("-") if "multi" not in cfg.test else list(set(dataset['test']['language']))
     for language in test_languages:
->>>>>>> 90d9c209
+
         print(f"-- {language} --")
         test_language = language
         test_dataset = dataset["test"].filter(
@@ -541,8 +538,7 @@
 
         if cfg.multilabel_eval:
             print(
-<<<<<<< HEAD
-                f"Excluded {multilabel_exclusion_stats['multilabel']} multilabel examples and kept {multilabel_exclusion_stats['singlelabel']} singlelabel examples"
+                f"Excluded {multilabel_exclusion_stats['excluded']} examples and kept {multilabel_exclusion_stats['included']} examples"
             )
         
         latencies.append(latency2)
@@ -555,8 +551,4 @@
         throughput3 = [item[i] for item in throughputs]
         print("batch was", i+1)
         print("mean latency",np.mean(np.asarray(latency3)))
-        print("mean throughput", np.mean(np.asarray(throughput3)))
-=======
-                f"Excluded {multilabel_exclusion_stats['excluded']} examples and kept {multilabel_exclusion_stats['included']} examples"
-            )
->>>>>>> 90d9c209
+        print("mean throughput", np.mean(np.asarray(throughput3)))